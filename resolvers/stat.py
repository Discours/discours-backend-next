--- conflicted
+++ resolved
@@ -72,14 +72,9 @@
     )
 
     # Выполняем запрос и получаем результат
-<<<<<<< HEAD
-    result = local_session().execute(count_query).scalar()
-    return result if result is not None else 0
-=======
     with local_session() as session:
         result = session.execute(count_query).first()
     return result[0] if result else 0
->>>>>>> a9ab2e8b
 
 
 def get_topic_followers_stat(topic_id: int):
