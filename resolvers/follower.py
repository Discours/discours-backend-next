--- conflicted
+++ resolved
@@ -56,9 +56,7 @@
         follower_id = int(follower_id)
         error = author_follow(follower_id, slug)
         if not error:
-            [author_id] = (
-                local_session().query(Author.id).filter(Author.slug == slug).first()
-            )
+            [author_id] = local_session().query(Author.id).filter(Author.slug == slug).first()
             if author_id and author_id not in follows:
                 follows.append(author_id)
                 await cache_author(follower_dict)
@@ -104,9 +102,7 @@
         # NOTE: after triggers should update cached stats
         if not error:
             logger.info(f"@{follower_dict.get('slug')} unfollowed @{slug}")
-            [author_id] = (
-                local_session().query(Author.id).filter(Author.slug == slug).first()
-            )
+            [author_id] = local_session().query(Author.id).filter(Author.slug == slug).first()
             if author_id and author_id in follows:
                 follows.remove(author_id)
                 await cache_author(follower_dict)
@@ -143,7 +139,6 @@
             if not author:
                 return {"error": "cant find author"}
             author = author.dict()
-<<<<<<< HEAD
 
     author_id = author.get("id")
     if author_id:
@@ -154,27 +149,6 @@
         "authors": authors or [],
         "communities": [{"id": 1, "name": "Дискурс", "slug": "discours", "pic": ""}],
     }
-=======
-    last_seen = author.get("last_seen", 0) if isinstance(author, dict) else 0
-    follows = DEFAULT_FOLLOWS
-    day_old = int(time.time()) - last_seen > 24 * 60 * 60
-    if day_old:
-        author_id = json.loads(str(author)).get("id")
-        if author_id:
-            topics = author_follows_topics(author_id)
-            authors = author_follows_authors(author_id)
-            follows = {
-                "topics": topics,
-                "authors": authors,
-                "communities": [{"id": 1, "name": "Дискурс", "slug": "discours", "pic": ""}],
-            }
-    else:
-        logger.debug(f"getting follows for {user_id} from redis")
-        res = await redis.execute("GET", f"user:{user_id}:follows")
-        if isinstance(res, str):
-            follows = json.loads(res)
-    return follows
->>>>>>> e638ad81
 
 
 def topic_follow(follower_id, slug):
