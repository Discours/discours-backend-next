--- conflicted
+++ resolved
@@ -5,9 +5,8 @@
 from base.orm import local_session
 from base.resolvers import query
 from orm import ViewedEntry
-from orm.shout import Shout
+from orm.shout import Shout, ShoutAuthor
 from orm.reaction import Reaction, ReactionKind
-<<<<<<< HEAD
 
 
 def add_viewed_stat_column(q):
@@ -39,35 +38,6 @@
         (Reaction.kind == ReactionKind.DISLIKE, -1),
         else_=0
     )).label('rating_stat'))
-=======
-from services.zine.shoutauthor import ShoutAuthorStorage
-from services.stat.viewed import ViewedStorage
-
-
-def calc_reactions(q):
-    return q.join(Reaction).add_columns(
-        sa.func.sum(case(
-            (Reaction.kind == ReactionKind.AGREE, 1),
-            (Reaction.kind == ReactionKind.DISAGREE, -1),
-            (Reaction.kind == ReactionKind.PROOF, 1),
-            (Reaction.kind == ReactionKind.DISPROOF, -1),
-            (Reaction.kind == ReactionKind.ACCEPT, 1),
-            (Reaction.kind == ReactionKind.REJECT, -1),
-            (Reaction.kind == ReactionKind.LIKE, 1),
-            (Reaction.kind == ReactionKind.DISLIKE, -1),
-            else_=0)
-        ).label('rating'),
-        sa.func.sum(
-            case(
-                (Reaction.body.is_not(None), 1),
-                else_=0
-            )
-        ).label('commented'),
-        sa.func.sum(
-            Reaction.id
-        ).label('reacted')
-    )
->>>>>>> 96e4150e
 
 
 def apply_filters(q, filters, user=None):
@@ -110,18 +80,13 @@
             joinedload(Shout.authors),
             joinedload(Shout.topics),
         )
-<<<<<<< HEAD
         q = add_stat_columns(q)
-=======
-        q = calc_reactions(q)
->>>>>>> 96e4150e
         q = q.filter(
             Shout.slug == slug
         ).filter(
             Shout.deletedAt.is_(None)
         ).group_by(Shout.id)
 
-<<<<<<< HEAD
         [shout, viewed_stat, reacted_stat, commented_stat, rating_stat] = session.execute(q).unique().one()
 
         shout.stat = {
@@ -130,32 +95,15 @@
             "commented": commented_stat,
             "rating": rating_stat
         }
-=======
-        [shout, rating, commented, reacted] = session.execute(q).unique().one()
-        for a in shout.authors:
-            a.caption = await ShoutAuthorStorage.get_author_caption(shout.slug, a.slug)
-        viewed = await ViewedStorage.get_shout(shout.slug)
-        shout.stat = {
-            "rating": rating,
-            "viewed": viewed,
-            "commented": commented,
-            "reacted": reacted
-        }
-
-        return shout
->>>>>>> 96e4150e
 
         for author_caption in session.query(ShoutAuthor).where(ShoutAuthor.shout == slug):
             for author in shout.authors:
                 if author.slug == author_caption.user:
                     author.caption = author_caption.caption
 
-<<<<<<< HEAD
         return shout
 
 
-=======
->>>>>>> 96e4150e
 @query.field("loadShouts")
 async def load_shouts_by(_, info, options):
     """
@@ -189,7 +137,6 @@
 
     user = info.context["request"].user
     q = apply_filters(q, options.get("filters"), user)
-<<<<<<< HEAD
 
     order_by = options.get("order_by", Shout.createdAt)
     if order_by == 'reacted':
@@ -197,30 +144,6 @@
         q.outerjoin(aliased_reaction).add_columns(sa.func.max(aliased_reaction.createdAt).label('reacted'))
 
     order_by_desc = options.get('order_by_desc', True)
-=======
-    q = calc_reactions(q)
-
-    o = options.get("order_by")
-    if o:
-        if o == 'comments':
-            q = q.add_columns(sa.func.count(Reaction.id).label(o))
-            q = q.join(Reaction, Shout.slug == Reaction.shout)
-            q = q.filter(Reaction.body.is_not(None))
-        elif o == 'reacted':
-            q = q.join(
-                Reaction
-            ).add_columns(
-                sa.func.max(Reaction.createdAt).label(o)
-            )
-        elif o == 'views':
-            q = q.join(ViewedEntry)
-            q = q.add_columns(sa.func.sum(ViewedEntry.amount).label(o))
-        order_by = o
-    else:
-        order_by = Shout.createdAt
-
-    order_by_desc = True if options.get('order_by_desc') is None else options.get('order_by_desc')
->>>>>>> 96e4150e
 
     query_order_by = desc(order_by) if order_by_desc else asc(order_by)
     offset = options.get("offset", 0)
@@ -228,9 +151,7 @@
 
     q = q.group_by(Shout.id).order_by(query_order_by).limit(limit).offset(offset)
 
-    shouts = []
     with local_session() as session:
-<<<<<<< HEAD
         shouts = []
 
         for [shout, viewed_stat, reacted_stat, commented_stat, rating_stat] in session.execute(q).unique():
@@ -243,17 +164,4 @@
                 "rating": rating_stat
             }
 
-=======
-        for [shout, rating, commented, reacted] in session.execute(q).unique():
-            shout.stat = {
-                "rating": rating,
-                "viewed": await ViewedStorage.get_shout(shout.slug),
-                "commented": commented,
-                "reacted": reacted
-            }
-            # NOTE: no need authors captions in arrays
-            # for author in shout.authors:
-            #    author.caption = await ShoutAuthorStorage.get_author_caption(shout.slug, author.slug)
-            shouts.append(shout)
->>>>>>> 96e4150e
     return shouts