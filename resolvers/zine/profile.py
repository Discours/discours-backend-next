--- conflicted
+++ resolved
@@ -10,15 +10,9 @@
 from orm.shout import ShoutAuthor
 from orm.topic import Topic, TopicFollower
 from orm.user import AuthorFollower, Role, User, UserRating, UserRole
-<<<<<<< HEAD
-=======
-from services.stat.topicstat import TopicStat
->>>>>>> 96e4150e
 
 # from .community import followed_communities
 from resolvers.inbox.unread import get_total_unread_counter
-from .topics import get_topic_stat
-
 
 async def user_subscriptions(slug: str):
     return {
