--- conflicted
+++ resolved
@@ -146,10 +146,10 @@
         user = session.query(User).where(User.slug == slug).first()
         roles = (
             session.query(Role)
-                .options(joinedload(Role.permissions))
-                .join(UserRole)
-                .where(UserRole.user == user.id)
-                .all()
+            .options(joinedload(Role.permissions))
+            .join(UserRole)
+            .where(UserRole.user == user.id)
+            .all()
         )
 
     return []  # roles
@@ -158,31 +158,11 @@
 @mutation.field("updateProfile")
 @login_required
 async def update_profile(_, info, profile):
-<<<<<<< HEAD
-    print('[zine] update_profile')
-    print(profile)
     auth = info.context["request"].auth
     user_id = auth.user_id
     with local_session() as session:
-        session.query(User).filter(User.id == user_id).update({
-            "name": profile['name'],
-            "slug": profile['slug'],
-            "bio": profile['bio'],
-            "userpic": profile['userpic'],
-            "about": profile['about'],
-            "links": profile['links']
-        })
+        session.query(User).filter(User.id == user_id).update(profile)
         session.commit()
-=======
-    auth: AuthCredentials = info.context["request"].auth
-
-    with local_session() as session:
-        user = session.query(User).filter(User.id == auth.user_id).first()
-        if user:
-            User.update(user, **profile)
-            session.add(user)
-            session.commit()
->>>>>>> 53d3e1ec
     return {}
 
 
@@ -194,8 +174,8 @@
     with local_session() as session:
         rating = (
             session.query(UserRating)
-                .filter(and_(UserRating.rater == auth.user_id, UserRating.user == rated_userslug))
-                .first()
+            .filter(and_(UserRating.rater == auth.user_id, UserRating.user == rated_userslug))
+            .first()
         )
         if rating:
             rating.value = value
