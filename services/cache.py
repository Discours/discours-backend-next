import json

from sqlalchemy import and_, join, select

from orm.author import Author, AuthorFollower
from orm.topic import Topic, TopicFollower
from services.db import local_session
from services.encoders import CustomJSONEncoder
from services.logger import root_logger as logger
from services.rediscache import redis

DEFAULT_FOLLOWS = {
    "topics": [],
    "authors": [],
    "communities": [{"id": 1, "name": "Дискурс", "slug": "discours", "pic": ""}],
}


async def cache_topic(topic: dict):
    topic_id = topic.get("id")
    topic_slug = topic.get("slug")
    payload = json.dumps(topic.dict(), cls=CustomJSONEncoder)
    await redis.execute("SET", f"topic:id:{topic_id}", payload)
    await redis.execute("SET", f"topic:slug:{topic_slug}", topic.id)


async def cache_author(author: dict):
    author_id = author.get("id")
    user_id = author.get("user")
    payload = json.dumps(author, cls=CustomJSONEncoder)
<<<<<<< HEAD
    await redis.execute("SET", f"user:id:{user_id}", author_id)
    await redis.execute("SET", f"author:id:{author_id}", payload)
=======
    await redis.execute("SET", f'user:{author.get("user")}', payload)
    await redis.execute("SET", f"author:{author_id}", payload)

    # update stat all field for followers' caches in <authors> list
    followers_str = await redis.execute("GET", f"author:{author_id}:followers")
    followers = []
    if isinstance(followers_str, str):
        followers = json.loads(followers_str)
    if isinstance(followers, list):
        for follower in followers:
            follower_follows_authors = []
            follower_follows_authors_str = await redis.execute("GET", f"author:{author_id}:follows-authors")
            if isinstance(follower_follows_authors_str, str):
                follower_follows_authors = json.loads(follower_follows_authors_str)
                c = 0
                for old_author in follower_follows_authors:
                    if int(old_author.get("id")) == int(author.get("id", 0)):
                        follower_follows_authors[c] = author
                        break  # exit the loop since we found and updated the author
                    c += 1
            else:
                # author not found in the list, so add the new author with the updated stat field
                follower_follows_authors.append(author)

    # update stat field for all authors' caches in <followers> list
    follows_str = await redis.execute("GET", f"author:{author_id}:follows-authors")
    follows_authors = []
    if isinstance(follows_str, str):
        follows_authors = json.loads(follows_str)
    if isinstance(follows_authors, list):
        for followed_author in follows_authors:
            followed_author_followers = []
            followed_author_followers_str = await redis.execute("GET", f"author:{author_id}:followers")
            if isinstance(followed_author_followers_str, str):
                followed_author_followers = json.loads(followed_author_followers_str)
                c = 0
                for old_follower in followed_author_followers:
                    old_follower_id = int(old_follower.get("id"))
                    if old_follower_id == author_id:
                        followed_author_followers[c] = author
                        break  # exit the loop since we found and updated the author
                    c += 1
            # author not found in the list, so add the new author with the updated stat field
            followed_author_followers.append(author)
            await redis.execute(
                "SET",
                f"author:{author_id}:followers",
                json.dumps(followed_author_followers, cls=CustomJSONEncoder),
            )
>>>>>>> e638ad81


async def cache_follows(
    follower_id: int, entity_type: str, entity_id: int, is_insert=True
):
    # prepare
    follows = []
    redis_key = f"author:follows-{entity_type}s:{follower_id}"
    follows_str = await redis.execute("GET", redis_key)
    if isinstance(follows_str, str):
        follows = json.loads(follows_str)
    if is_insert:
        if entity_id not in follows:
            follows.append(entity_id)
    else:
        if not entity_id:
            raise Exception("wrong entity")
        # Remove the entity from follows
        follows = [eid for eid in follows if eid != entity_id]

    # update follows cache
    payload = json.dumps(follows, cls=CustomJSONEncoder)
    await redis.execute("SET", redis_key, payload)

    # update follower's stats everywhere
    follower_str = await redis.execute("GET", f"author:id:{follower_id}")
    if isinstance(follower_str, str):
        follower = json.loads(follower_str)
        follower["stat"][f"{entity_type}s"] = len(follows)
        await cache_author(follower)


async def get_cached_author(author_id: int, get_with_stat):
    if author_id:
        rkey = f"author:id:{author_id}"
        cached_result = await redis.execute("GET", rkey)
        if isinstance(cached_result, str):
            return json.loads(cached_result)
        else:
            author_query = select(Author).filter(Author.id == author_id)
            [author] = get_with_stat(author_query)
            if author:
                await cache_author(author.dict())


async def get_cached_author_by_user_id(user_id: str, get_with_stat):
    author_id = await redis.execute("GET", f"user:id:{user_id}")
    if author_id:
        return await get_cached_author(int(author_id), get_with_stat)


async def get_cached_author_follows_topics(author_id: int):
    topics = []
    rkey = f"author:follows-topics:{author_id}"
    cached = await redis.execute("GET", rkey)
    if cached and isinstance(cached, str):
        topics = json.loads(cached)
    if not cached:
        topics = (
            local_session()
            .query(Topic.id)
            .select_from(join(Topic, TopicFollower, Topic.id == TopicFollower.topic))
            .where(TopicFollower.follower == author_id)
            .all()
        )
        await redis.execute("SET", rkey, json.dumps(topics))

        topics_objects = []
        for topic_id in topics:
            topic_str = await redis.execute("GET", f"topic:id:{topic_id}")
            if topic_str:
                topic = json.loads(topic_str)
                if topic and topic not in topics_objects:
                    topics_objects.append(topic)
        logger.debug(
            f"author#{author_id} cache updated with {len(topics_objects)} topics"
        )
        return topics_objects


async def get_cached_author_follows_authors(author_id: int):
    authors = []
    rkey = f"author:follows-authors:{author_id}"
    cached = await redis.execute("GET", rkey)
    if not cached:
        authors_query = (
            select(Author.id)
            .select_from(
                join(Author, AuthorFollower, Author.id == AuthorFollower.author)
            )
            .where(AuthorFollower.follower == author_id)
            .all()
        )
        authors = local_session().execute(authors_query)
        await redis.execute("SET", rkey, json.dumps([aid for aid in authors]))
    elif isinstance(cached, str):
        authors = json.loads(cached)
    authors_objects = []
    for author_id in authors:
        author_str = await redis.execute("GET", f"author:id:{author_id}")
        if author_str:
            author = json.loads(author_str)
            if author and author not in authors_objects:
                authors_objects.append(author)
    return authors_objects


async def get_cached_author_followers(author_id: int):
    followers = []
    followers_rkey = f"author:followers:{author_id}"
    cached = await redis.execute("GET", followers_rkey)
    cached_author = await redis.execute("GET", f"author:followers:{author_id}")
    if isinstance(cached, str) and isinstance(cached_author, str):
        followers = json.loads(cached)
        author = json.loads(cache_author)
        if isinstance(followers, list) and str(len(followers)) == str(
            author["stat"]["followers"]
        ):
            return followers

    followers = (
        local_session()
        .query(Author)
        .join(
            AuthorFollower,
            and_(
                AuthorFollower.author == author_id,
                AuthorFollower.follower == Author.id,
                Author.id != author_id,  # exclude the author from the followers
            ),
        )
        .all()
    )

    await redis.execute("SET", followers_rkey, json.dumps([a.id for a in followers]))

    followers_objects = []
    for follower_id in followers:
        follower_str = await redis.execute("GET", f"author:id:{follower_id}")
        if follower_str:
            follower = json.loads(follower_str)
            if follower and follower not in followers_objects:
                followers_objects.append(follower)
    logger.debug(f"author#{author_id} cache updated with {len(followers)} followers")
    return followers_objects


async def get_cached_topic_followers(topic_id: int):
    followers = []
    rkey = f"topic:followers:{topic_id}"
    cached = await redis.execute("GET", rkey)
    if isinstance(cached, str):
        followers = json.loads(cached)
        if isinstance(followers, list):
            return followers

<<<<<<< HEAD
    followers = (
        local_session()
        .query(Author)
        .join(
            TopicFollower,
            and_(TopicFollower.topic == topic_id, TopicFollower.follower == Author.id),
        )
        .all()
    )
    followers_objects = []
    if followers:
        await redis.execute("SET", rkey, json.dumps([a.id for a in followers]))

        for follower_id in followers:
            follower_str = await redis.execute("GET", f"author:id:{follower_id}")
            if follower_str:
                follower = json.loads(follower_str)
                if follower and follower not in followers_objects:
                    followers_objects.append(follower)
        logger.debug(f"topic#{topic_id} cache updated with {len(followers)} followers")
    return followers_objects


async def get_cached_topic_authors(topic_id: int, topic_authors_query):
    authors = []
    rkey = f"topic:authors:{topic_id}"
    cached = await redis.execute("GET", rkey)
    if isinstance(cached, str):
        authors = json.loads(cached)
        if isinstance(authors, list):
            return authors

    authors = local_session().execute(topic_authors_query)
    authors_objects = []
    if authors:
        await redis.execute("SET", rkey, json.dumps(authors))
        for author_id in authors:
            author_str = await redis.execute("GET", f"author:id:{author_id}")
            if author_str:
                author = json.loads(author_str)
                if author and author not in authors_objects:
                    authors_objects.append(author)
        logger.debug(f"topic#{topic_id} cache updated with {len(authors)} authors")
    return authors_objects
=======
async def cache_topic(topic_dict: dict):
    # update stat all field for followers' caches in <topics> list
    followers = local_session().query(TopicFollower).filter(TopicFollower.topic == topic_dict.get("id")).all()
    for tf in followers:
        follower_id = tf.follower
        follower_follows_topics = []
        follower_follows_topics_str = await redis.execute("GET", f"author:{follower_id}:follows-topics")
        if isinstance(follower_follows_topics_str, str):
            follower_follows_topics = json.loads(follower_follows_topics_str)
            c = 0
            for old_topic in follower_follows_topics:
                if int(old_topic.get("id")) == int(topic_dict.get("id", 0)):
                    follower_follows_topics[c] = topic_dict
                    break  # exit the loop since we found and updated the topic
                c += 1
        else:
            # topic not found in the list, so add the new topic with the updated stat field
            follower_follows_topics.append(topic_dict)

        await redis.execute(
            "SET",
            f"author:{follower_id}:follows-topics",
            json.dumps(follower_follows_topics, cls=CustomJSONEncoder),
        )

    # update topic's stat
    topic_dict["stat"]["followers"] = len(followers)

    # save in cache
    payload = json.dumps(topic_dict, cls=CustomJSONEncoder)
    await redis.execute("SET", f'topic:{topic_dict.get("slug")}', payload)
>>>>>>> e638ad81
<|MERGE_RESOLUTION|>--- conflicted
+++ resolved
@@ -28,65 +28,11 @@
     author_id = author.get("id")
     user_id = author.get("user")
     payload = json.dumps(author, cls=CustomJSONEncoder)
-<<<<<<< HEAD
     await redis.execute("SET", f"user:id:{user_id}", author_id)
     await redis.execute("SET", f"author:id:{author_id}", payload)
-=======
-    await redis.execute("SET", f'user:{author.get("user")}', payload)
-    await redis.execute("SET", f"author:{author_id}", payload)
-
-    # update stat all field for followers' caches in <authors> list
-    followers_str = await redis.execute("GET", f"author:{author_id}:followers")
-    followers = []
-    if isinstance(followers_str, str):
-        followers = json.loads(followers_str)
-    if isinstance(followers, list):
-        for follower in followers:
-            follower_follows_authors = []
-            follower_follows_authors_str = await redis.execute("GET", f"author:{author_id}:follows-authors")
-            if isinstance(follower_follows_authors_str, str):
-                follower_follows_authors = json.loads(follower_follows_authors_str)
-                c = 0
-                for old_author in follower_follows_authors:
-                    if int(old_author.get("id")) == int(author.get("id", 0)):
-                        follower_follows_authors[c] = author
-                        break  # exit the loop since we found and updated the author
-                    c += 1
-            else:
-                # author not found in the list, so add the new author with the updated stat field
-                follower_follows_authors.append(author)
-
-    # update stat field for all authors' caches in <followers> list
-    follows_str = await redis.execute("GET", f"author:{author_id}:follows-authors")
-    follows_authors = []
-    if isinstance(follows_str, str):
-        follows_authors = json.loads(follows_str)
-    if isinstance(follows_authors, list):
-        for followed_author in follows_authors:
-            followed_author_followers = []
-            followed_author_followers_str = await redis.execute("GET", f"author:{author_id}:followers")
-            if isinstance(followed_author_followers_str, str):
-                followed_author_followers = json.loads(followed_author_followers_str)
-                c = 0
-                for old_follower in followed_author_followers:
-                    old_follower_id = int(old_follower.get("id"))
-                    if old_follower_id == author_id:
-                        followed_author_followers[c] = author
-                        break  # exit the loop since we found and updated the author
-                    c += 1
-            # author not found in the list, so add the new author with the updated stat field
-            followed_author_followers.append(author)
-            await redis.execute(
-                "SET",
-                f"author:{author_id}:followers",
-                json.dumps(followed_author_followers, cls=CustomJSONEncoder),
-            )
->>>>>>> e638ad81
-
-
-async def cache_follows(
-    follower_id: int, entity_type: str, entity_id: int, is_insert=True
-):
+
+
+async def cache_follows(follower_id: int, entity_type: str, entity_id: int, is_insert=True):
     # prepare
     follows = []
     redis_key = f"author:follows-{entity_type}s:{follower_id}"
@@ -156,9 +102,7 @@
                 topic = json.loads(topic_str)
                 if topic and topic not in topics_objects:
                     topics_objects.append(topic)
-        logger.debug(
-            f"author#{author_id} cache updated with {len(topics_objects)} topics"
-        )
+        logger.debug(f"author#{author_id} cache updated with {len(topics_objects)} topics")
         return topics_objects
 
 
@@ -169,9 +113,7 @@
     if not cached:
         authors_query = (
             select(Author.id)
-            .select_from(
-                join(Author, AuthorFollower, Author.id == AuthorFollower.author)
-            )
+            .select_from(join(Author, AuthorFollower, Author.id == AuthorFollower.author))
             .where(AuthorFollower.follower == author_id)
             .all()
         )
@@ -197,9 +139,7 @@
     if isinstance(cached, str) and isinstance(cached_author, str):
         followers = json.loads(cached)
         author = json.loads(cache_author)
-        if isinstance(followers, list) and str(len(followers)) == str(
-            author["stat"]["followers"]
-        ):
+        if isinstance(followers, list) and str(len(followers)) == str(author["stat"]["followers"]):
             return followers
 
     followers = (
@@ -238,7 +178,6 @@
         if isinstance(followers, list):
             return followers
 
-<<<<<<< HEAD
     followers = (
         local_session()
         .query(Author)
@@ -282,37 +221,4 @@
                 if author and author not in authors_objects:
                     authors_objects.append(author)
         logger.debug(f"topic#{topic_id} cache updated with {len(authors)} authors")
-    return authors_objects
-=======
-async def cache_topic(topic_dict: dict):
-    # update stat all field for followers' caches in <topics> list
-    followers = local_session().query(TopicFollower).filter(TopicFollower.topic == topic_dict.get("id")).all()
-    for tf in followers:
-        follower_id = tf.follower
-        follower_follows_topics = []
-        follower_follows_topics_str = await redis.execute("GET", f"author:{follower_id}:follows-topics")
-        if isinstance(follower_follows_topics_str, str):
-            follower_follows_topics = json.loads(follower_follows_topics_str)
-            c = 0
-            for old_topic in follower_follows_topics:
-                if int(old_topic.get("id")) == int(topic_dict.get("id", 0)):
-                    follower_follows_topics[c] = topic_dict
-                    break  # exit the loop since we found and updated the topic
-                c += 1
-        else:
-            # topic not found in the list, so add the new topic with the updated stat field
-            follower_follows_topics.append(topic_dict)
-
-        await redis.execute(
-            "SET",
-            f"author:{follower_id}:follows-topics",
-            json.dumps(follower_follows_topics, cls=CustomJSONEncoder),
-        )
-
-    # update topic's stat
-    topic_dict["stat"]["followers"] = len(followers)
-
-    # save in cache
-    payload = json.dumps(topic_dict, cls=CustomJSONEncoder)
-    await redis.execute("SET", f'topic:{topic_dict.get("slug")}', payload)
->>>>>>> e638ad81
+    return authors_objects