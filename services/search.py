--- conflicted
+++ resolved
@@ -167,15 +167,7 @@
         logger.debug(f"Ищем: {text}")
         search_body = {"query": {"match": {"_all": text}}}
         if self.client:
-<<<<<<< HEAD
-            search_response = self.client.search(
-                index=self.index_name, body=search_body, size=limit, from_=offset
-            )
-
-            logger.debug(f"search_response: {search_response}")
-=======
             search_response = self.client.search(index=self.index_name, body=search_body, size=limit, from_=offset)
->>>>>>> e638ad81
             hits = search_response["hits"]["hits"]
 
             results = [{**hit["_source"], "score": hit["_score"]} for hit in hits]
