--- conflicted
+++ resolved
@@ -25,14 +25,7 @@
     [follower] = get_with_stat(follower_query)
     if follower and author:
         await cache_author(author.dict())
-<<<<<<< HEAD
         await cache_follows(follower.id, "author", author.id, is_insert)
-=======
-        await cache_follows(follower.dict(), "author", author.dict(), is_insert)  # cache_author(follower_dict) inside
-        await cache_follow_author_change(
-            follower.dict(), author.dict(), is_insert
-        )  # cache_author(follower_dict) inside
->>>>>>> e638ad81
 
 
 async def handle_topic_follower_change(topic_id: int, follower_id: int, is_insert: bool):
@@ -44,12 +37,7 @@
     if follower and topic:
         await cache_topic(topic.dict())
         await cache_author(follower.dict())
-<<<<<<< HEAD
         await cache_follows(follower.id, "topic", topic.id, is_insert)
-=======
-        await redis.execute("SET", f"topic:{topic.id}", json.dumps(topic.dict(), cls=CustomJSONEncoder))
-        await cache_follows(follower.dict(), "topic", topic.dict(), is_insert)
->>>>>>> e638ad81
 
 
 # handle_author_follow and handle_topic_follow -> cache_author, cache_follows, cache_followers
