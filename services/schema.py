--- conflicted
+++ resolved
@@ -1,4 +1,5 @@
 from ariadne import ScalarType, QueryType, MutationType
+
 
 datetime_scalar = ScalarType("DateTime")
 query = QueryType()
@@ -10,7 +11,6 @@
     return value.isoformat()
 
 
-<<<<<<< HEAD
 @query.field("_service")
 def resolve_service(*_):
     # Load the full SDL from your SDL file
@@ -20,16 +20,4 @@
     return {"sdl": full_sdl}
 
 
-=======
-query = QueryType()
-
-@query.field("_service")
-def resolve_service(*_):
-    print("Inside the _service resolver")
-    # For now, return a placeholder SDL.
-    sdl = "type Query { _service: _Service } type _Service { sdl: String }"
-    return {"sdl": sdl}
-    
-mutation = MutationType()
->>>>>>> d1366d0b
 resolvers = [query, mutation, datetime_scalar]