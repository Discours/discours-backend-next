--- conflicted
+++ resolved
@@ -36,11 +36,7 @@
                 issuer="discours",
             )
             r = TokenPayload(**payload)
-<<<<<<< HEAD
-            print("[auth.jwtcodec] debug token %r" % r)
-=======
             # print('[auth.jwtcodec] debug token %r' % r)
->>>>>>> de04c471
             return r
         except jwt.InvalidIssuedAtError:
             print("[auth.jwtcodec] invalid issued at: %r" % payload)
