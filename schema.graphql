--- conflicted
+++ resolved
@@ -1,246 +1,3 @@
-<<<<<<< HEAD
-scalar DateTime
-
-################################### Payload
-
-type Result {
-  error: String
-}
-
-type AuthResult {
-  error: String
-  token: String
-  user: User
-}
-
-type UserResult {
-  error: String
-  user: User
-}
-
-type MessageResult {
-  error: String
-  message: Message
-}
-
-input ShoutInput {
-  org_id: Int!
-  slug: String!
-  body: String!
-  replyTo: String # another shout
-  tags: [String] # actual values
-  topics: [String] # topic-slugs
-  title: String
-  versionOf: String
-  visibleForRoles: [String] # role ids are strings
-  visibleForUsers: [Int]
-}
-
-input ProfileInput {
-  email: String
-  username: String
-  userpic: String
-}
-
-type ShoutResult {
-  error: String
-  shout: Shout
-}
-
-################################### Mutation
-
-type Mutation {
-  # message
-  createMessage(body: String!, replyTo: Int): MessageResult!
-  updateMessage(id: Int!, body: String!): MessageResult!
-  deleteMessage(messageId: Int!): Result!
-
-  # auth
-  confirmEmail(token: String!): AuthResult!
-  requestPasswordReset(email: String!): Boolean!
-  confirmPasswordReset(token: String!): Boolean!
-  registerUser(email: String!, password: String!): AuthResult!
-  # updatePassword(password: String!, token: String!): Token!
-  # invalidateAllTokens: Boolean!
-  # invalidateTokenById(id: Int!): Boolean!
-  # requestEmailConfirmation: User!
-
-  # shout
-  createShout(input: ShoutInput!): ShoutResult!
-  updateShout(input: ShoutInput!): ShoutResult!
-  deleteShout(slug: String!): Result!
-  rateShout(slug: String!, value: Int!): Result!
-
-  # user profile
-  # rateUser(value: Int!): Result!
-  # updateOnlineStatus: Result!
-  updateProfile(profile: ProfileInput!): Result!
-}
-
-################################### Query
-
-type Query {
-  # auth
-  isEmailFree(email: String!): Result!
-  signIn(email: String!, password: String!): AuthResult!
-  signOut: Result!
-  # user profile
-  getCurrentUser: UserResult!
-  getUserById(id: Int!): UserResult!
-  # getUserRating(shout: Int): Int!
-
-  # messages
-  getMessages(count: Int = 100, page: Int = 1): [Message!]!
-
-  # shouts
-  # getShoutRating(shout: Int): Int!
-  # shoutsByAuthor(author: Int): [Shout]!
-  # shoutsByReplyTo(shout: Int): [Shout]!
-  # shoutsByTags(tags: [String]): [Shout]!
-  # shoutsByTime(time: DateTime): [Shout]!
-
-  # getOnlineUsers: [User!]!
-  topAuthors: [User]!
-  topShouts: [Shout]!
-}
-
-############################################ Subscription
-
-type Subscription {
-  messageCreated: Message!
-  messageUpdated: Message!
-  messageDeleted: Message!
-
-  onlineUpdated: [User!]!
-  shoutUpdated: Shout!
-  userUpdated: User!
-}
-
-############################################ Entities
-
-type Role {
-  id: Int!
-  name: String!
-  org_id: Int!
-  # level: Int! # 1-8
-  desc: String
-  permissions: [Int!]!
-}
-
-type Rating {
-  createdBy: String!
-  value: Int!
-}
-
-type Notification {
-  kind: String! # unique primary key
-  template: String!
-  variables: [String]
-}
-
-type UserNotification {
-  id: Int! # primary key
-  user: Int!
-  kind: String! # NotificationTemplate.name
-  values: [String]
-}
-
-type User {
-  username: String! # email
-  createdAt: DateTime!
-  email: String
-  password: String
-  oauth: String # provider:token
-  viewname: String # to display
-  userpic: String
-  links: [String]
-  emailConfirmed: Boolean # should contain all emails too # TODO: pagination here
-  id: Int!
-  muted: Boolean
-  rating: Int
-  roles: [Role]
-  updatedAt: DateTime
-  wasOnlineAt: DateTime
-  ratings: [Rating]
-  slug: String
-  bio: String
-  notifications: [Int]
-}
-
-type Message {
-  author: Int!
-  body: String!
-  createdAt: DateTime!
-  id: Int!
-  replyTo: Int
-  updatedAt: DateTime!
-  visibleForUsers: [Int]!
-}
-
-# is publication
-type Shout {
-  slug: String!
-  authors: [Int!]!
-  body: String!
-  org_id: Int
-  cover: String
-  layout: String
-  createdAt: DateTime!
-  updatedAt: DateTime
-  deletedAt: DateTime
-  deletedBy: Int
-  rating: Int
-  ratigns: [Rating]
-  published: Boolean
-  publishedAt: DateTime # if there is no published field - it is not published
-  replyTo: String # another shout
-  tags: [String] # actual values
-  topics: [String] # topic-slugs, order has matter
-  title: String
-  subtitle: String
-  versionOf: String
-  visibleForRoles: [String] # role ids are strings
-  visibleForUsers: [Int]
-  views: Int
-}
-
-type Topic {
-  slug: String! # ID
-  createdBy: Int! # User
-  createdAt: DateTime!
-  value: String
-  desc: String
-  parents: [String] # NOTE: topic can have parent topics
-  children: [String] # and children
-}
-
-# TODO: resolvers to add/remove topics from publication
-
-type Proposal {
-  body: String!
-  shout: Int!
-  range: String # full / 0:2340
-  author: Int!
-  createdAt: DateTime!
-}
-
-type Token {
-  createdAt: DateTime!
-  expiresAt: DateTime
-  id: Int!
-  ownerId: Int!
-  usedAt: DateTime
-  value: String!
-}
-
-type Like {
-  author: Int!
-  id: Int!
-  value: Int!
-  shout: Int
-  user: Int
-}
-=======
 scalar DateTime
 
 ################################### Payload
@@ -481,5 +238,4 @@
   value: Int!
   shout: Int
   user: Int
-}
->>>>>>> 892c929c
+}