--- conflicted
+++ resolved
@@ -1,3 +1,5 @@
+# discoursio-api
+
 ## Техстек
 
 - sqlalchemy
@@ -6,7 +8,6 @@
 - starlette
 - granian
 
-<<<<<<< HEAD
 ## Локальная разработка
 
 Запустите API-сервер с ключом `dev`:
@@ -17,68 +18,11 @@
 poetry env use .venv/bin/python3.12
 poetry update
 poetry run server.py dev
-=======
-on osx
-```
-brew install redis nginx postgres
-brew services start redis
->>>>>>> c3a48261
 ```
 
 ### Полезные команды
 
-<<<<<<< HEAD
 ```shell
 poetry run ruff check . --fix --select I # линтер и сортировка импортов
 poetry run ruff format . --line-length=120 # форматирование кода
 ```
-
-=======
-# Local development
-
-Install deps first
-
-```
-pip install -r requirements.txt
-pip install -r requirements-dev.txt
-pre-commit install
-```
-
-Create database from backup
-```
-./restdb.sh
-```
-
-Start local server
-```
-python3 server.py dev
-```
->>>>>>> c3a48261
-
-## Подключенные сервисы
-
-Для межсерверной коммуникации используются отдельные логики, папка `services/*` содержит адаптеры для использования базы данных, `redis`, кеширование и клиенты для запросов GraphQL.
-
-### auth.py
-
-Задайте переменную окружения `WEBHOOK_SECRET` чтобы принимать запросы по адресу `/new-author` от [сервера авторизации](https://dev.discours.io/devstack/authorizer). Событие ожидается при создании нового пользователя. Для авторизованных запросов и мутаций фронтенд добавляет к запросу токен авторизации в заголовок `Authorization`.
-
-### viewed.py
-
-Задайте переменные окружения `GOOGLE_KEYFILE_PATH` и `GOOGLE_PROPERTY_ID` для получения данных из [Google Analytics](https://developers.google.com/analytics?hl=ru).
-
-### search.py
-
-Позволяет получать результаты пользовательских поисковых запросов в кешируемом виде от ElasticSearch с оценкой `score`, объединенные с запросами к базе данных, запрашиваем через GraphQL API `load_shouts_search`. Требует установка `ELASTIC_HOST`, `ELASTIC_PORT`, `ELASTIC_USER` и `ELASTIC_PASSWORD`.
-
-### notify.py
-
-Отправка уведомлений по Redis PubSub каналам, согласно структуре данных, за которую отвечает [сервис уведомлений](https://dev.discours.io/discours.io/notifier)
-
-###  unread.py
-
-<<<<<<< HEAD
-Счетчик непрочитанных сообщений получается через Redis-запрос к данным [сервиса сообщений](https://dev.discours.io/discours.io/inbox).
-=======
-Set ACKEE_TOKEN var
->>>>>>> c3a48261
