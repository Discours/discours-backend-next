--- conflicted
+++ resolved
@@ -14,11 +14,7 @@
 ts = datetime.now(tz=timezone.utc)
 
 
-<<<<<<< HEAD
-def auto_followers(session, shout_dict, reaction_dict):
-=======
 def auto_followers(session, topics, reaction_dict):
->>>>>>> 3ed1857f
     # creating shout's reactions following for reaction author
     following1 = session.query(
         ShoutReactionsFollower
@@ -35,30 +31,18 @@
         )
         session.add(following1)
     # creating topics followings for reaction author
-<<<<<<< HEAD
-    for t in shout_dict["topics"]:
-=======
     for t in topics:
->>>>>>> 3ed1857f
         tf = session.query(
             TopicFollower
         ).where(
             TopicFollower.follower == reaction_dict["createdBy"]
         ).filter(
-<<<<<<< HEAD
-            TopicFollower.topic == t
-=======
             TopicFollower.topic == t['id']
->>>>>>> 3ed1857f
         ).first()
         if not tf:
             topic_following = TopicFollower.create(
                 follower=reaction_dict["createdBy"],
-<<<<<<< HEAD
-                topic=t,
-=======
                 topic=t['id'],
->>>>>>> 3ed1857f
                 auto=True
             )
             session.add(topic_following)
@@ -77,11 +61,7 @@
             "kind": ReactionKind.LIKE
             if comment_rating_old["value"] > 0
             else ReactionKind.DISLIKE,
-<<<<<<< HEAD
-            "createdBy": rater.slug if rater else "anonymous",
-=======
             "createdBy": rater.id if rater else 1,
->>>>>>> 3ed1857f
         }
         cts = comment_rating_old.get("createdAt")
         if cts:
@@ -191,26 +171,12 @@
 
                         migrate_ratings(session, entry, reaction_dict)
 
-<<<<<<< HEAD
-                reaction_dict = reaction.dict()
-
-                auto_followers(session, shout_dict, reaction_dict)
-
-                migrate_ratings(session, shout_dict, reaction_dict)
-            else:
-                print(
-                    "[migration] error: cannot find shout for comment %r"
-                    % reaction_dict
-                )
-        return reaction
-=======
                         return reaction
                 except Exception as e:
                     print(e)
                     print(reaction)
                     raise Exception(stage)
     return
->>>>>>> 3ed1857f
 
 
 def migrate_2stage(old_comment, idmap):
