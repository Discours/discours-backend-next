from dateutil.parser import parse as date_parse
import frontmatter
import json
import sqlite3
import sqlalchemy
from orm import Shout, Comment, Topic, ShoutTopic, ShoutRating, ShoutViewByDay, User
from bs4 import BeautifulSoup
from migration.html2text import html2text
from migration.tables.comments import migrate as migrateComment
from transliterate import translit
from datetime import datetime
from sqlalchemy.exc import IntegrityError
from orm.base import local_session
from orm.community import Community
import os

DISCOURS_USER = {
	'id': 9999999,
	'slug': 'discours',
	'name': 'Дискурс',
	'userpic': 'https://discours.io/images/logo-mini.svg',
	'createdAt': '2016-03-05 22:22:00.350000'
}

ts = datetime.now()

type2layout = {
	'Article': 'article',
	'Literature': 'prose',
	'Music': 'music',
	'Video': 'video',
	'Image': 'image'
}


def get_metadata(r):
	metadata = {}
	metadata['title'] = r.get('title')
	metadata['authors'] = r.get('authors')
	metadata['createdAt'] = r.get('createdAt', ts)
	metadata['layout'] = r['layout']
	metadata['topics'] = [topic['slug'] for topic in r['topics']]
	metadata['topics'].sort()
	if r.get('cover', False):
		metadata['cover'] = r.get('cover')
	return metadata

def migrate(entry, users_by_oid, topics_by_oid):
	'''
	type Shout {
		slug: String!
		author: Int!
		body: String!
		createdAt: DateTime!
		updatedAt: DateTime!
		deletedAt: DateTime
		deletedBy: Int
		rating: Int
		ratings: [Rating]
		published: Bool!
		publishedAt: DateTime # if there is no published field - it is not published
		replyTo: String # another shout
		tags: [String] # actual values
		topics: [String] # topic-slugs, order has matter
		title: String
		versionOf: String
		visibleForRoles: [String] # role ids are strings
		visibleForUsers: [Int]
		views: Int
	}
	'''
	# print(entry)
	content = ''
	r = {
		'layout': type2layout[entry['type']],
		'title': entry['title'],
		'community': Community.default_community.id,
		'authors': [],
		'topics': [],
		'rating': entry.get('rating', 0),
		'ratings': [],
		'createdAt': entry.get('createdAt', '2016-03-05 22:22:00.350000')
	}
	r['slug'] = entry.get('slug', '')
	if not r['slug'] and entry.get('friendlySlugs') is not None:
		r['slug'] = entry['friendlySlugs']['slug'][0]['slug']
		if(r['slug'] is None):
			r['slug'] = entry['friendlySlugs'][0]['slug']
	if not r['slug']:
		print('NO SLUG ERROR')
		# print(entry)
		raise Exception

	category = entry['category']
	mainTopic = topics_by_oid.get(category)
	if mainTopic:
		r['mainTopic'] = mainTopic["slug"]
	topic_oids = [category, ]
	taglist = entry.get("tags", [])
	topic_oids.extend(taglist)
	for oid in topic_oids:
		if oid in topics_by_oid:
			r['topics'].append(topics_by_oid[oid])
	if entry.get('image') is not None:
		r['cover'] = entry['image']['url']
	if entry.get('thumborId') is not None:
		r['cover'] = 'https://assets.discours.io/unsafe/1600x/' + entry['thumborId']
	if entry.get('updatedAt') is not None:
		r['updatedAt'] = date_parse(entry['updatedAt'])
	if entry.get('type') == 'Literature':
		media = entry.get('media', '')
		# print(media[0]['literatureBody'])
		if type(media) == list and media:
			body_orig = media[0].get('literatureBody', '')
			if body_orig == '':
				print('EMPTY BODY!')
			else:
				body_html = str(BeautifulSoup(
					body_orig, features="html.parser"))
				r['body'] = html2text(body_html)
		else:
			print(r['slug'] + ': literature has no media')
	elif entry.get('type') == 'Video':
		m = entry['media'][0]
		yt = m.get('youtubeId', '')
		vm = m.get('vimeoId', '')
		video_url = 'https://www.youtube.com/watch?v=' + yt if yt else '#'
		therestof = html2text(m.get('body', entry.get('body', '')))
		r['body'] = 'import { YouTube } from \"solid-social\"\n' + \
			'<YouTube youtubeId=\"'''  + yt + '\" />\n\n' + therestof
		if video_url == '#':
			video_url = 'https://vimeo.com/' + vm if vm else '#'
			r['body'] = 'import { Vimeo } from \"solid-social\"\n' + \
				'<Vimeo vimeoId=\"'''  + vm + '\" />\n\n' + therestof
		if video_url == '#':
			print(entry.get('media', 'UNKNOWN MEDIA PROVIDER!'))
			# raise Exception
	elif entry.get('type') == 'Music':
		r['body'] = ''
		for m in entry['media']:
			if m == { 'main': 'true' } or m == { 'main': True } or m == {}:
				continue
			else:
				# TODO: mark highlighted track isMain == True
				fileUrl = m.get('fileUrl', '')
				if not fileUrl:
					print(m)
					continue
				else:
					r['body'] = 'import MusicPlayer from \"src/components/MusicPlayer\"\n\n'
					r['body'] += '<MusicPlayer src=\"' + fileUrl + '\" title=\"' + m.get('title','') + '\" />\n'
				r['body'] += html2text(entry.get('body', ''))
	elif entry.get('type') == 'Image':
		m = r.get('media')
		r['body'] = ''
		if 'cover' in r: r['body'] = '<img src=\"' + r.get('cover', '') + '\" />'
		r['body'] += entry.get('body', '')
		if r['body'] == '': print(entry)
	if r.get('body') is None:
		body_orig = entry.get('body', '')
		body_html = str(BeautifulSoup(body_orig, features="html.parser"))
		r['body'] = html2text(body_html)
	body = r.get('body', '')
	
	# get author data
	userdata = {}
	try: userdata = users_by_oid[entry['createdBy']]
	except KeyError:
		app = entry.get('application')
		if app:
			userslug = translit(app['name'], 'ru', reversed=True).replace(' ', '-').replace('\'', '').replace('.', '-').lower()
			userdata = {
				'username': app['email'],
				'email': app['email'],
				'name': app['name'],
				'bio': app.get('bio', ''),
				'emailConfirmed': False,
				'slug': userslug,
				'createdAt': ts,
				'wasOnlineAt': ts
			}
	if userdata == {}: 
		userdata = {
			'name': 'Дискурс',
			'slug': 'discours',
			'userpic': 'https://discours.io/image/logo-mini.svg'
		} 

	# set author data
	shout_dict = r.copy()
	author = { # a short version for public listings
		'slug': userdata.get('slug', 'discours'),
		'name': userdata.get('name', 'Дискурс'),
		'userpic': userdata.get('userpic', '')
	}
	shout_dict['authors'] = [ author, ]

	if entry['published']:
		metadata = get_metadata(shout_dict)
		content = frontmatter.dumps(frontmatter.Post(body, **metadata))
		ext = 'mdx'
<<<<<<< HEAD
		parentDir = '/'.join(os.getcwd().split('/')[:-1])
		filepath =  parentDir + '/discoursio-web/content/' + r['layout'] + '/' + r['slug'] + '.' + ext
		# print(filepath)
		open(filepath, 'w').write(content)
=======
		#open('../discoursio-web/content/' + r['layout'] + '/' + r['slug'] + '.' + ext, 'w').write(content)
>>>>>>> ede11dd3
	try:
		shout_dict['createdAt'] = date_parse(r.get('createdAt')) if entry.get('createdAt') else ts
		shout_dict['publishedAt'] = date_parse(entry.get('publishedAt')) if entry.get('published') else None

		if entry.get('deletedAt') is not None:
			shout_dict['deletedAt'] = date_parse(entry.get('deletedAt'))
			shout_dict['deletedBy'] = entry.get('deletedBy', '0')
		
		del shout_dict['topics'] # FIXME: AttributeError: 'str' object has no attribute '_sa_instance_state'
		del shout_dict['rating'] # FIXME: TypeError: 'rating' is an invalid keyword argument for Shout
		del shout_dict['ratings']
		
		# get user
		
		user = None
		email = userdata.get('email')
		slug = userdata.get('slug')
		with local_session() as session:
			try:
				if email: user = session.query(User).filter(User.email == email).first()
				if not user and slug: user = session.query(User).filter(User.slug == slug).first()
				if not user and userdata: user = User.create(**userdata)
			except:
				print(userdata)
		assert user, 'could not get a user'
		
		shout_dict['authors'] = [ user, ] 
		try:
			s = Shout.create(**shout_dict)

			# shout ratings
			shout_dict['ratings'] = []
			for shout_rating_old in entry.get('ratings',[]):
				with local_session() as session:
					rater = session.query(User).\
						filter(User.old_id == shout_rating_old['createdBy']).first()
				if rater:
					shout_rating_dict = {
						'value': shout_rating_old['value'],
						'rater': rater.slug,
						'shout': s.slug
					}
					cts = shout_rating_old.get('createdAt')
					if cts: shout_rating_dict['ts'] = date_parse(cts)
					try: shout_rating = ShoutRating.create(**shout_rating_dict)
					except sqlalchemy.exc.IntegrityError: pass
					shout_dict['ratings'].append(shout_rating_dict)

			# shout topics
			shout_dict['topics'] = []
			for topic in r['topics']:
				try:
					ShoutTopic.create(**{ 'shout': s.slug, 'topic': topic['slug'] })
					shout_dict['topics'].append(topic['slug'])
				except sqlalchemy.exc.IntegrityError:
					pass

			views = entry.get('views', 1)
			ShoutViewByDay.create(
				shout = s.slug,
				value = views
			)

		except Exception as e: 
			raise e
	except Exception as e:
		if not shout_dict['body']: r['body'] = 'body moved'
		raise e
	shout_dict['old_id'] = entry.get('_id')
	return shout_dict # for json<|MERGE_RESOLUTION|>--- conflicted
+++ resolved
@@ -199,14 +199,10 @@
 		metadata = get_metadata(shout_dict)
 		content = frontmatter.dumps(frontmatter.Post(body, **metadata))
 		ext = 'mdx'
-<<<<<<< HEAD
 		parentDir = '/'.join(os.getcwd().split('/')[:-1])
 		filepath =  parentDir + '/discoursio-web/content/' + r['layout'] + '/' + r['slug'] + '.' + ext
 		# print(filepath)
 		open(filepath, 'w').write(content)
-=======
-		#open('../discoursio-web/content/' + r['layout'] + '/' + r['slug'] + '.' + ext, 'w').write(content)
->>>>>>> ede11dd3
 	try:
 		shout_dict['createdAt'] = date_parse(r.get('createdAt')) if entry.get('createdAt') else ts
 		shout_dict['publishedAt'] = date_parse(entry.get('publishedAt')) if entry.get('published') else None
