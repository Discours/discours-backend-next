""" cmd managed migration """
import asyncio
import json
import sys
from datetime import datetime, timezone
import gc
import bs4
from migration.tables.comments import migrate as migrateComment
from migration.tables.comments import migrate_2stage as migrateComment_2stage
from migration.tables.content_items import get_shout_slug
from migration.tables.content_items import migrate as migrateShout
from migration.tables.topics import migrate as migrateTopic
<<<<<<< HEAD
from migration.tables.users import migrate as migrateUser
=======
from migration.tables.users import migrate as migrateUser, post_migrate as users_post_migrate
>>>>>>> 84b1f37d
from migration.tables.remarks import migrate as migrateRemark
from migration.tables.users import migrate_2stage as migrateUser_2stage
from orm.reaction import Reaction
from orm import init_tables
from migration.export import export_mdx


TODAY = datetime.strftime(datetime.now(tz=timezone.utc), "%Y%m%d")
OLD_DATE = "2016-03-05 22:22:00.350000"


async def users_handle(storage):
    """migrating users first"""
    counter = 0
    id_map = {}
    print("[migration] migrating %d users" % (len(storage["users"]["data"])))
    for entry in storage["users"]["data"]:
        oid = entry["_id"]
        user = migrateUser(entry)
        storage["users"]["by_oid"][oid] = user  # full
        del user["password"]
        del user["notifications"]
        del user["emailConfirmed"]
        del user["username"]
        del user["email"]
        storage["users"]["by_slug"][user["slug"]] = user  # public
        id_map[user["oid"]] = user["slug"]
        counter += 1
    ce = 0
    for entry in storage["users"]["data"]:
        ce += migrateUser_2stage(entry, id_map)
    users_post_migrate()


async def topics_handle(storage):
    """topics from categories and tags"""
    counter = 0
    for t in storage["topics"]["tags"] + storage["topics"]["cats"]:
        if t["slug"] in storage["replacements"]:
            t["slug"] = storage["replacements"][t["slug"]]
            topic = migrateTopic(t)
            storage["topics"]["by_oid"][t["_id"]] = topic
            storage["topics"]["by_slug"][t["slug"]] = topic
            counter += 1
        else:
            print("[migration] topic " + t["slug"] + " ignored")
    for oldslug, newslug in storage["replacements"].items():
        if oldslug != newslug and oldslug in storage["topics"]["by_slug"]:
            oid = storage["topics"]["by_slug"][oldslug]["_id"]
            del storage["topics"]["by_slug"][oldslug]
            storage["topics"]["by_oid"][oid] = storage["topics"]["by_slug"][newslug]
    print("[migration] " + str(counter) + " topics migrated")
    print(
        "[migration] "
        + str(len(storage["topics"]["by_oid"].values()))
        + " topics by oid"
    )
    print(
        "[migration] "
        + str(len(storage["topics"]["by_slug"].values()))
        + " topics by slug"
    )


async def shouts_handle(storage, args):
    """migrating content items one by one"""
    counter = 0
    discours_author = 0
    anonymous_author = 0
    pub_counter = 0
    ignored = 0
    topics_dataset_bodies = []
    topics_dataset_tlist = []
    for entry in storage["shouts"]["data"]:
        gc.collect()
        # slug
        slug = get_shout_slug(entry)

        # single slug mode
        if "-" in args and slug not in args:
            continue

        # migrate
        shout_dict = await migrateShout(entry, storage)
        if shout_dict:
            storage["shouts"]["by_oid"][entry["_id"]] = shout_dict
            storage["shouts"]["by_slug"][shout_dict["slug"]] = shout_dict
            # shouts.topics
            if not shout_dict["topics"]:
                print("[migration] no topics!")

            # with author
            author = shout_dict["authors"][0]
            if author["slug"] == "discours":
                discours_author += 1
            if author["slug"] == "anonymous":
                anonymous_author += 1
            # print('[migration] ' + shout['slug'] + ' with author ' + author)

            if entry.get("published"):
                if "mdx" in args:
                    export_mdx(shout_dict)
                pub_counter += 1

            # print main counter
            counter += 1
            print('[migration] shouts_handle %d: %s @%s' % (
                (counter + 1), shout_dict["slug"], author["slug"]
            ))

            b = bs4.BeautifulSoup(shout_dict["body"], "html.parser")
            texts = [shout_dict["title"].lower().replace(r"[^а-яА-Яa-zA-Z]", "")]
            texts = texts + b.findAll(text=True)
            topics_dataset_bodies.append(" ".join([x.strip().lower() for x in texts]))
            topics_dataset_tlist.append(shout_dict["topics"])
        else:
            ignored += 1

    # np.savetxt('topics_dataset.csv', (topics_dataset_bodies, topics_dataset_tlist), delimiter=',
    # ', fmt='%s')

    print("[migration] " + str(counter) + " content items were migrated")
    print("[migration] " + str(pub_counter) + " have been published")
    print("[migration] " + str(anonymous_author) + " authored by @anonymous")


async def remarks_handle(storage):
    print("[migration] comments")
    c = 0
    for entry_remark in storage["remarks"]["data"]:
        remark = await migrateRemark(entry_remark, storage)
        c += 1
    print("[migration] " + str(c) + " remarks migrated")


async def comments_handle(storage):
    print("[migration] comments")
    id_map = {}
    ignored_counter = 0
    missed_shouts = {}
    for oldcomment in storage["reactions"]["data"]:
        if not oldcomment.get("deleted"):
            reaction = await migrateComment(oldcomment, storage)
            if type(reaction) == str:
                missed_shouts[reaction] = oldcomment
            elif type(reaction) == Reaction:
                reaction = reaction.dict()
                rid = reaction["id"]
                oid = reaction["oid"]
                id_map[oid] = rid
            else:
                ignored_counter += 1

    for reaction in storage["reactions"]["data"]:
        migrateComment_2stage(reaction, id_map)
    print("[migration] " + str(len(id_map)) + " comments migrated")
    print("[migration] " + str(ignored_counter) + " comments ignored")
    print("[migration] " + str(len(missed_shouts.keys())) + " commented shouts missed")
    missed_counter = 0
    for missed in missed_shouts.values():
        missed_counter += len(missed)
    print("[migration] " + str(missed_counter) + " comments dropped")


async def all_handle(storage, args):
    print("[migration] handle everything")
    await users_handle(storage)
    await topics_handle(storage)
    print("[migration] users and topics are migrated")
    await shouts_handle(storage, args)
<<<<<<< HEAD
    print("[migration] remarks...")
    await remarks_handle(storage)
=======
    # print("[migration] remarks...")
    # await remarks_handle(storage)
>>>>>>> 84b1f37d
    print("[migration] migrating comments")
    await comments_handle(storage)
    # export_email_subscriptions()
    print("[migration] done!")


def data_load():
    storage = {
        "content_items": {
            "by_oid": {},
            "by_slug": {},
        },
        "shouts": {"by_oid": {}, "by_slug": {}, "data": []},
        "reactions": {"by_oid": {}, "by_slug": {}, "by_content": {}, "data": []},
        "topics": {
            "by_oid": {},
            "by_slug": {},
            "cats": [],
            "tags": [],
        },
        "remarks": {"data": []},
        "users": {"by_oid": {}, "by_slug": {}, "data": []},
        "replacements": json.loads(open("migration/tables/replacements.json").read()),
    }
    try:
        users_data = json.loads(open("migration/data/users.json").read())
        print("[migration.load] " + str(len(users_data)) + " users ")
        tags_data = json.loads(open("migration/data/tags.json").read())
        storage["topics"]["tags"] = tags_data
        print("[migration.load] " + str(len(tags_data)) + " tags ")
        cats_data = json.loads(
            open("migration/data/content_item_categories.json").read()
        )
        storage["topics"]["cats"] = cats_data
        print("[migration.load] " + str(len(cats_data)) + " cats ")
        comments_data = json.loads(open("migration/data/comments.json").read())
        storage["reactions"]["data"] = comments_data
        print("[migration.load] " + str(len(comments_data)) + " comments ")
        content_data = json.loads(open("migration/data/content_items.json").read())
        storage["shouts"]["data"] = content_data
        print("[migration.load] " + str(len(content_data)) + " content items ")

        remarks_data = json.loads(open("migration/data/remarks.json").read())
        storage["remarks"]["data"] = remarks_data
        print("[migration.load] " + str(len(remarks_data)) + " remarks data ")

        # fill out storage
        for x in users_data:
            storage["users"]["by_oid"][x["_id"]] = x
            # storage['users']['by_slug'][x['slug']] = x
        # no user.slug yet
        print(
            "[migration.load] "
            + str(len(storage["users"]["by_oid"].keys()))
            + " users by oid"
        )
        for x in tags_data:
            storage["topics"]["by_oid"][x["_id"]] = x
            storage["topics"]["by_slug"][x["slug"]] = x
        for x in cats_data:
            storage["topics"]["by_oid"][x["_id"]] = x
            storage["topics"]["by_slug"][x["slug"]] = x
        print(
            "[migration.load] "
            + str(len(storage["topics"]["by_slug"].keys()))
            + " topics by slug"
        )
        for item in content_data:
            slug = get_shout_slug(item)
            storage["content_items"]["by_slug"][slug] = item
            storage["content_items"]["by_oid"][item["_id"]] = item
        print("[migration.load] " + str(len(content_data)) + " content items")
        for x in comments_data:
            storage["reactions"]["by_oid"][x["_id"]] = x
            cid = x["contentItem"]
            storage["reactions"]["by_content"][cid] = x
            ci = storage["content_items"]["by_oid"].get(cid, {})
            if "slug" in ci:
                storage["reactions"]["by_slug"][ci["slug"]] = x
        print(
            "[migration.load] "
            + str(len(storage["reactions"]["by_content"].keys()))
            + " with comments"
        )
        storage["users"]["data"] = users_data
        storage["topics"]["tags"] = tags_data
        storage["topics"]["cats"] = cats_data
        storage["shouts"]["data"] = content_data
        storage["reactions"]["data"] = comments_data
    except Exception as e:
        raise e
    return storage


async def handling_migration():
    init_tables()
    await all_handle(data_load(), sys.argv)


def process():
    loop = asyncio.get_event_loop()
    loop.run_until_complete(handling_migration())


if __name__ == "__main__":
    process()<|MERGE_RESOLUTION|>--- conflicted
+++ resolved
@@ -1,26 +1,23 @@
 """ cmd managed migration """
 import asyncio
+import gc
 import json
 import sys
 from datetime import datetime, timezone
-import gc
+
 import bs4
+
+from migration.export import export_mdx
 from migration.tables.comments import migrate as migrateComment
 from migration.tables.comments import migrate_2stage as migrateComment_2stage
 from migration.tables.content_items import get_shout_slug
 from migration.tables.content_items import migrate as migrateShout
+from migration.tables.remarks import migrate as migrateRemark
 from migration.tables.topics import migrate as migrateTopic
-<<<<<<< HEAD
-from migration.tables.users import migrate as migrateUser
-=======
 from migration.tables.users import migrate as migrateUser, post_migrate as users_post_migrate
->>>>>>> 84b1f37d
-from migration.tables.remarks import migrate as migrateRemark
 from migration.tables.users import migrate_2stage as migrateUser_2stage
+from orm import init_tables
 from orm.reaction import Reaction
-from orm import init_tables
-from migration.export import export_mdx
-
 
 TODAY = datetime.strftime(datetime.now(tz=timezone.utc), "%Y%m%d")
 OLD_DATE = "2016-03-05 22:22:00.350000"
@@ -185,13 +182,8 @@
     await topics_handle(storage)
     print("[migration] users and topics are migrated")
     await shouts_handle(storage, args)
-<<<<<<< HEAD
-    print("[migration] remarks...")
-    await remarks_handle(storage)
-=======
     # print("[migration] remarks...")
     # await remarks_handle(storage)
->>>>>>> 84b1f37d
     print("[migration] migrating comments")
     await comments_handle(storage)
     # export_email_subscriptions()
