--- conflicted
+++ resolved
@@ -9,11 +9,7 @@
 
     id = None  # type: ignore
     follower = Column(ForeignKey("user.id"), primary_key=True)
-<<<<<<< HEAD
-    communityId = Column(ForeignKey("community.id"), primary_key=True)
-=======
     community = Column(ForeignKey("community.id"), primary_key=True)
->>>>>>> 479b2230
     joinedAt = Column(
         DateTime, nullable=False, default=datetime.now, comment="Created at"
     )
