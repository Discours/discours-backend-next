from datetime import datetime

from sqlalchemy import Column, ForeignKey, DateTime, String
from sqlalchemy.orm import relationship
from base.orm import Base
from orm.user import User


class CollabAuthor(Base):
    __tablename__ = "collab_author"

    id = None  # type: ignore
    collab = Column(ForeignKey("collab.id"), primary_key=True)
<<<<<<< HEAD
    author = Column(ForeignKey("user.slug"), primary_key=True)
    invitedBy = Column(ForeignKey("user.slug"))


class CollabInvited(Base):
    __tablename__ = "collab_invited"

    id = None  # type: ignore
    collab = Column(ForeignKey("collab.id"), primary_key=True)
    author = Column(ForeignKey("user.slug"), primary_key=True)
    invitedBy = Column(ForeignKey("user.slug"))
=======
    author = Column(ForeignKey("user.id"), primary_key=True)
    accepted = Column(Boolean, default=False)
>>>>>>> 3ed1857f


class Collab(Base):
    __tablename__ = "collab"

<<<<<<< HEAD
    shout = Column(ForeignKey("shout.id"), primary_key=True)
=======
    title = Column(String, nullable=True, comment="Title")
    body = Column(String, nullable=True, comment="Body")
    pic = Column(String, nullable=True, comment="Picture")
>>>>>>> 3ed1857f
    authors = relationship(lambda: User, secondary=CollabAuthor.__tablename__)
    invites = relationship(lambda: User, secondary=CollabInvited.__tablename__)
    createdAt = Column(DateTime, default=datetime.now, comment="Created At")
    chat = Column(String, unique=True, nullable=False)<|MERGE_RESOLUTION|>--- conflicted
+++ resolved
@@ -11,34 +11,16 @@
 
     id = None  # type: ignore
     collab = Column(ForeignKey("collab.id"), primary_key=True)
-<<<<<<< HEAD
-    author = Column(ForeignKey("user.slug"), primary_key=True)
-    invitedBy = Column(ForeignKey("user.slug"))
-
-
-class CollabInvited(Base):
-    __tablename__ = "collab_invited"
-
-    id = None  # type: ignore
-    collab = Column(ForeignKey("collab.id"), primary_key=True)
-    author = Column(ForeignKey("user.slug"), primary_key=True)
-    invitedBy = Column(ForeignKey("user.slug"))
-=======
     author = Column(ForeignKey("user.id"), primary_key=True)
     accepted = Column(Boolean, default=False)
->>>>>>> 3ed1857f
 
 
 class Collab(Base):
     __tablename__ = "collab"
 
-<<<<<<< HEAD
-    shout = Column(ForeignKey("shout.id"), primary_key=True)
-=======
     title = Column(String, nullable=True, comment="Title")
     body = Column(String, nullable=True, comment="Body")
     pic = Column(String, nullable=True, comment="Picture")
->>>>>>> 3ed1857f
     authors = relationship(lambda: User, secondary=CollabAuthor.__tablename__)
     invites = relationship(lambda: User, secondary=CollabInvited.__tablename__)
     createdAt = Column(DateTime, default=datetime.now, comment="Created At")
