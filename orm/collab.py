from datetime import datetime

from sqlalchemy import Column, ForeignKey, DateTime, String
from sqlalchemy.orm import relationship
from base.orm import Base
from orm.user import User


class CollabAuthor(Base):
    __tablename__ = "collab_author"

    id = None  # type: ignore
    collab = Column(ForeignKey("collab.id"), primary_key=True)
<<<<<<< HEAD
    authorId = Column(ForeignKey("user.id"), primary_key=True)
    accepted = Column(Boolean, default=False)
=======
    author = Column(ForeignKey("user.slug"), primary_key=True)
    invitedBy = Column(ForeignKey("user.slug"))


class CollabInvited(Base):
    __tablename__ = "collab_invited"

    id = None  # type: ignore
    collab = Column(ForeignKey("collab.id"), primary_key=True)
    author = Column(ForeignKey("user.slug"), primary_key=True)
    invitedBy = Column(ForeignKey("user.slug"))
>>>>>>> 052967f6


class Collab(Base):
    __tablename__ = "collab"

<<<<<<< HEAD
    title = Column(String, nullable=True, comment="Title")
    body = Column(String, nullable=True, comment="Body")
    pic = Column(String, nullable=True, comment="Picture")
=======
    shout = Column(ForeignKey("shout.id"), primary_key=True)
>>>>>>> 052967f6
    authors = relationship(lambda: User, secondary=CollabAuthor.__tablename__)
    invites = relationship(lambda: User, secondary=CollabInvited.__tablename__)
    createdAt = Column(DateTime, default=datetime.now, comment="Created At")
    chat = Column(String, unique=True, nullable=False)<|MERGE_RESOLUTION|>--- conflicted
+++ resolved
@@ -11,12 +11,8 @@
 
     id = None  # type: ignore
     collab = Column(ForeignKey("collab.id"), primary_key=True)
-<<<<<<< HEAD
-    authorId = Column(ForeignKey("user.id"), primary_key=True)
-    accepted = Column(Boolean, default=False)
-=======
-    author = Column(ForeignKey("user.slug"), primary_key=True)
-    invitedBy = Column(ForeignKey("user.slug"))
+    author = Column(ForeignKey("user.id"), primary_key=True)
+    invitedBy = Column(ForeignKey("user.id"))
 
 
 class CollabInvited(Base):
@@ -24,21 +20,14 @@
 
     id = None  # type: ignore
     collab = Column(ForeignKey("collab.id"), primary_key=True)
-    author = Column(ForeignKey("user.slug"), primary_key=True)
-    invitedBy = Column(ForeignKey("user.slug"))
->>>>>>> 052967f6
+    author = Column(ForeignKey("user.id"), primary_key=True)
+    invitedBy = Column(ForeignKey("user.id"))
 
 
 class Collab(Base):
     __tablename__ = "collab"
 
-<<<<<<< HEAD
-    title = Column(String, nullable=True, comment="Title")
-    body = Column(String, nullable=True, comment="Body")
-    pic = Column(String, nullable=True, comment="Picture")
-=======
     shout = Column(ForeignKey("shout.id"), primary_key=True)
->>>>>>> 052967f6
     authors = relationship(lambda: User, secondary=CollabAuthor.__tablename__)
     invites = relationship(lambda: User, secondary=CollabInvited.__tablename__)
     createdAt = Column(DateTime, default=datetime.now, comment="Created At")
