from datetime import datetime

from sqlalchemy import Column, DateTime, ForeignKey, String

from base.orm import Base


class ShoutCollection(Base):
    __tablename__ = "shout_collection"

    id = None  # type: ignore
    shout = Column(ForeignKey("shout.id"), primary_key=True)
<<<<<<< HEAD
    collectionId = Column(ForeignKey("collection.id"), primary_key=True)
=======
    collection = Column(ForeignKey("collection.id"), primary_key=True)
>>>>>>> 479b2230


class Collection(Base):
    __tablename__ = "collection"

    slug = Column(String, unique=True)
    title = Column(String, nullable=False, comment="Title")
    body = Column(String, nullable=True, comment="Body")
    pic = Column(String, nullable=True, comment="Picture")
    createdAt = Column(DateTime, default=datetime.now, comment="Created At")
    createdBy = Column(ForeignKey("user.id"), comment="Created By")
    publishedAt = Column(DateTime, default=datetime.now, comment="Published At")<|MERGE_RESOLUTION|>--- conflicted
+++ resolved
@@ -10,11 +10,7 @@
 
     id = None  # type: ignore
     shout = Column(ForeignKey("shout.id"), primary_key=True)
-<<<<<<< HEAD
-    collectionId = Column(ForeignKey("collection.id"), primary_key=True)
-=======
     collection = Column(ForeignKey("collection.id"), primary_key=True)
->>>>>>> 479b2230
 
 
 class Collection(Base):
