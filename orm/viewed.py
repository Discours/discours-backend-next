--- conflicted
+++ resolved
@@ -6,11 +6,7 @@
 class ViewedEntry(Base):
     __tablename__ = "viewed"
 
-<<<<<<< HEAD
-    viewerId = Column(ForeignKey("user.id"), index=True, default=1)
-=======
     viewer = Column(ForeignKey("user.id"), index=True, default=1)
->>>>>>> 479b2230
     shout = Column(ForeignKey("shout.id"), index=True, default=1)
     amount = Column(Integer, default=1)
     createdAt = Column(
