--- conflicted
+++ resolved
@@ -1,8 +1,4 @@
 from datetime import datetime
-<<<<<<< HEAD
-from sqlalchemy import Column, String, JSON, ForeignKey, DateTime, Boolean
-from services.db import Base
-=======
 from sqlalchemy import Column, Enum, ForeignKey, DateTime, Boolean, Integer
 from sqlalchemy.dialects.postgresql import JSONB
 
@@ -11,9 +7,9 @@
 
 
 class NotificationType(Enumeration):
-    NEW_COMMENT = 1
-    NEW_REPLY = 2
->>>>>>> de04c471
+    NEW_REACTION = 1
+    NEW_SHOUT = 2
+    NEW_FOLLOWER = 3
 
 
 class Notification(Base):
