--- conflicted
+++ resolved
@@ -29,11 +29,7 @@
       - id: isort
 
   - repo: https://github.com/ambv/black
-<<<<<<< HEAD
-    rev: 23.9.1
-=======
     rev: 23.10.1
->>>>>>> b63b6e7e
     hooks:
       - id: black
 
